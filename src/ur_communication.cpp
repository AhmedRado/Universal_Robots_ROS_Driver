/*
 * ur_communication.cpp
 *
 * ----------------------------------------------------------------------------
 * "THE BEER-WARE LICENSE" (Revision 42):
 * <thomas.timm.dk@gmail.com> wrote this file.  As long as you retain this notice you
 * can do whatever you want with this stuff. If we meet some day, and you think
 * this stuff is worth it, you can buy me a beer in return.   Thomas Timm Andersen
 * ----------------------------------------------------------------------------
 */

#include "ur_modern_driver/ur_communication.h"

UrCommunication::UrCommunication(std::condition_variable& msg_cond,
		std::string host) {
	robot_state_ = new RobotState(msg_cond);
	bzero((char *) &pri_serv_addr_, sizeof(pri_serv_addr_));
	bzero((char *) &sec_serv_addr_, sizeof(sec_serv_addr_));
	pri_sockfd_ = socket(AF_INET, SOCK_STREAM, 0);
	if (pri_sockfd_ < 0) {
#ifdef ROS_BUILD
		ROS_FATAL("ERROR opening socket");
		ros::shutdown();
#else
		printf("ERROR opening socket");
		exit(1);
#endif
	}
	sec_sockfd_ = socket(AF_INET, SOCK_STREAM, 0);
	if (sec_sockfd_ < 0) {
#ifdef ROS_BUILD
		ROS_FATAL("ERROR opening socket");
		ros::shutdown();
#else
		printf("ERROR opening socket");
		exit(1);
#endif
	}
	server_ = gethostbyname(host.c_str());
	if (server_ == NULL) {
#ifdef ROS_BUILD
		ROS_FATAL("ERROR, no such host");
		ros::shutdown();
#else
		printf("ERROR, no such host\n");
		exit(1);
#endif
	}
	pri_serv_addr_.sin_family = AF_INET;
	sec_serv_addr_.sin_family = AF_INET;
	bcopy((char *) server_->h_addr, (char *)&pri_serv_addr_.sin_addr.s_addr, server_->h_length);
	bcopy((char *) server_->h_addr, (char *)&sec_serv_addr_.sin_addr.s_addr, server_->h_length);
	pri_serv_addr_.sin_port = htons(30001);
	sec_serv_addr_.sin_port = htons(30002);
	flag_ = 1;
	setsockopt(pri_sockfd_, IPPROTO_TCP, TCP_NODELAY, (char *) &flag_,
			sizeof(int));
	setsockopt(pri_sockfd_, SOL_SOCKET, SO_REUSEADDR, (char *) &flag_,
			sizeof(int));
	setsockopt(sec_sockfd_, IPPROTO_TCP, TCP_NODELAY, (char *) &flag_,
			sizeof(int));
	setsockopt(sec_sockfd_, SOL_SOCKET, SO_REUSEADDR, (char *) &flag_,
			sizeof(int));
	fcntl(sec_sockfd_, F_SETFL, O_NONBLOCK);
	connected_ = false;
	keepalive_ = false;
}

bool UrCommunication::start() {
	keepalive_ = true;
	uint8_t buf[512];
	unsigned int bytes_read;
	std::string cmd;
	bzero(buf, 512);
#ifdef ROS_BUILD
	ROS_DEBUG("Acquire firmware version: Connecting...");
#else
	printf("Acquire firmware version: Connecting...\n");
#endif
	if (connect(pri_sockfd_, (struct sockaddr *) &pri_serv_addr_,
			sizeof(pri_serv_addr_)) < 0) {
#ifdef ROS_BUILD
		ROS_FATAL("Error connecting to get firmware version");
		ros::shutdown();
		return false;
#else
<<<<<<< HEAD
		printf("Error connecting\n");
		return false;
=======
		printf("Error connecting to get firmware version\n");
		exit(1);
>>>>>>> 7c6080e8
#endif
	}
#ifdef ROS_BUILD
	ROS_DEBUG("Acquire firmware version: Got connection");
#else
	printf("Acquire firmware version: Got connection\n");
#endif
	bytes_read = read(pri_sockfd_, buf, 512);
	setsockopt(pri_sockfd_, IPPROTO_TCP, TCP_NODELAY, (char *) &flag_,
			sizeof(int));
	robot_state_->unpack(buf, bytes_read);
	//wait for some traffic so the UR socket doesn't die in version 3.1.
	std::this_thread::sleep_for(std::chrono::milliseconds(500));
#ifdef ROS_BUILD
	ROS_DEBUG("Firmware version detected: %1.7f", robot_state_->getVersion());
#else
	printf("Firmware version detected: %f\n", robot_state_->getVersion());
#endif
	close(pri_sockfd_);

#ifdef ROS_BUILD
	ROS_DEBUG("Switching to secondary interface for masterboard data: Connecting...");
#else
	printf(
			"Switching to secondary interface for masterboard data: Connecting...\n"); // which generates less network traffic
#endif

	fd_set writefds;
	struct timeval timeout;

	connect(sec_sockfd_, (struct sockaddr *) &sec_serv_addr_,
			sizeof(sec_serv_addr_));
	FD_ZERO(&writefds);
	FD_SET(sec_sockfd_, &writefds);
	timeout.tv_sec = 10;
	timeout.tv_usec = 0;
	select(sec_sockfd_ + 1, NULL, &writefds, NULL, &timeout);
	unsigned int flag_len;
	getsockopt(sec_sockfd_, SOL_SOCKET, SO_ERROR, &flag_, &flag_len);
	if (flag_ < 0) {
#ifdef ROS_BUILD
		ROS_FATAL("Error connecting to secondary interface");
		ros::shutdown();
		return false;
#else
		printf("Error connecting to secondary interface\n");
		return false;
#endif
	}
#ifdef ROS_BUILD
	ROS_DEBUG("Secondary interface: Got connection");
#else
	printf("Secondary interface: Got connection\n");
#endif
	comThread_ = std::thread(&UrCommunication::run, this);
	return true;
}

void UrCommunication::halt() {
	keepalive_ = false;
	comThread_.join();
}

void UrCommunication::run() {
	uint8_t buf[2048];
	int bytes_read;
	bzero(buf, 2048);
	struct timeval timeout;
	fd_set readfds;
	FD_ZERO(&readfds);
	FD_SET(sec_sockfd_, &readfds);
	connected_ = true;
	while (keepalive_) {
		while (connected_ && keepalive_) {
			timeout.tv_sec = 0; //do this each loop as selects modifies timeout
			timeout.tv_usec = 500000; // timeout of 0.5 sec
			select(sec_sockfd_ + 1, &readfds, NULL, NULL, &timeout);
			bytes_read = read(sec_sockfd_, buf, 2048); // usually only up to 1295 bytes
			if (bytes_read > 0) {
				setsockopt(sec_sockfd_, IPPROTO_TCP, TCP_NODELAY,
						(char *) &flag_, sizeof(int));
				robot_state_->unpack(buf, bytes_read);
			} else {
				connected_ = false;
				close (sec_sockfd_);
			}
		}
		if (keepalive_) {
			//reconnect
#ifdef ROS_BUILD
			ROS_WARN("Secondary port: No connection. Is controller crashed? Will try to reconnect in 10 seconds...");
#else
			printf(
					"Secondary port: No connection. Is controller crashed? Will try to reconnect in 10 seconds...\n");
#endif
			sec_sockfd_ = socket(AF_INET, SOCK_STREAM, 0);
			if (sec_sockfd_ < 0) {
#ifdef ROS_BUILD
				ROS_FATAL("ERROR opening secondary socket");
				ros::shutdown();
#else
				printf("ERROR opening secondary socket");
				exit(1);
#endif
			}
			flag_ = 1;
			setsockopt(sec_sockfd_, IPPROTO_TCP, TCP_NODELAY, (char *) &flag_,
					sizeof(int));
			setsockopt(sec_sockfd_, SOL_SOCKET, SO_REUSEADDR, (char *) &flag_,
					sizeof(int));
			fcntl(sec_sockfd_, F_SETFL, O_NONBLOCK);
			while (keepalive_ && !connected_) {
				std::this_thread::sleep_for(std::chrono::seconds(10));
				fd_set writefds;
				keepalive_ = true;

				connect(sec_sockfd_, (struct sockaddr *) &sec_serv_addr_,
						sizeof(sec_serv_addr_));
				FD_ZERO(&writefds);
				FD_SET(sec_sockfd_, &writefds);
				select(sec_sockfd_ + 1, NULL, &writefds, NULL, NULL);
				unsigned int flag_len;
				getsockopt(sec_sockfd_, SOL_SOCKET, SO_ERROR, &flag_,
						&flag_len);
				if (flag_ < 0) {
#ifdef ROS_BUILD
					ROS_ERROR("Error re-connecting to port 30002. Is controller started? Will try to reconnect in 10 seconds...");
#else
					printf(
							"Error re-connecting to port 30002. Is controller started? Will try to reconnect in 10 seconds...");
#endif
				} else {
					connected_ = true;
				}
			}
		}
	}

	//wait for some traffic so the UR socket doesn't die in version 3.1.
	std::this_thread::sleep_for(std::chrono::milliseconds(500));
	close(sec_sockfd_);
}
<|MERGE_RESOLUTION|>--- conflicted
+++ resolved
@@ -84,13 +84,8 @@
 		ros::shutdown();
 		return false;
 #else
-<<<<<<< HEAD
-		printf("Error connecting\n");
-		return false;
-=======
 		printf("Error connecting to get firmware version\n");
-		exit(1);
->>>>>>> 7c6080e8
+		return false;
 #endif
 	}
 #ifdef ROS_BUILD
