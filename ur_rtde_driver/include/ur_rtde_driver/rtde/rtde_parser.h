--- conflicted
+++ resolved
@@ -46,16 +46,12 @@
 {
 public:
   RTDEParser() = delete;
-<<<<<<< HEAD
-  RTDEParser(const std::vector<std::string>& recipe) : recipe_(recipe), protocol_version_(1)
-=======
   /*!
    * \brief Creates a new RTDEParser object, registering the used recipe.
    *
    * \param recipe The recipe used in RTDE data communication
    */
-  RTDEParser(const std::vector<std::string>& recipe) : recipe_(recipe)
->>>>>>> 3cc9799b
+  RTDEParser(const std::vector<std::string>& recipe) : recipe_(recipe), protocol_version_(1)
   {
   }
   virtual ~RTDEParser() = default;
